import * as websocket from 'websocket';
const W3CWebSocket = (websocket as { [key: string]: any })['w3cwebsocket'];

import {
  SUBSCRIPTION_FAIL,
  SUBSCRIPTION_DATA,
  SUBSCRIPTION_START,
  SUBSCRIPTION_SUCCESS,
  SUBSCRIPTION_END,
  SUBSCRIPTION_KEEPALIVE,
} from './messageTypes';
import { GRAPHQL_SUBSCRIPTIONS } from './protocols';

import isString = require('lodash.isstring');
import isObject = require('lodash.isobject');

export interface SubscriptionOptions {
  query: string;
  variables?: Object;
  operationName?: string;
  context?: any;
}

const DEFAULT_SUBSCRIPTION_TIMEOUT = 5000;

export default class Client {

  public client: any;
  public subscriptionHandlers: {[id: string]: (error: Error[], result?: any) => void};
  private maxId: number;
  private subscriptionTimeout: number;
  private waitingSubscriptions: {[id: string]: boolean}; // subscriptions waiting for SUBSCRIPTION_SUCCESS
  private unsentMessagesQueue: Array<any>; // queued messages while websocket is opening.

  constructor(url: string, options?: { timeout: number }) {

    this.client = new W3CWebSocket(url, GRAPHQL_SUBSCRIPTIONS);
    this.subscriptionHandlers = {}; // id: handler
    this.maxId = 0;
    this.subscriptionTimeout = (options && options.timeout) || DEFAULT_SUBSCRIPTION_TIMEOUT;
    this.waitingSubscriptions = {};

    this.unsentMessagesQueue = [];

    this.client.onopen = () => {
      this.unsentMessagesQueue.forEach((message) => {
          this.client.send(JSON.stringify(message));
      });
      this.unsentMessagesQueue = [];
    }

    this.client.onmessage = (message: { data: string }) => {
      let parsedMessage: any;
      try {
        parsedMessage = JSON.parse(message.data);
      } catch (e) {
        throw new Error('Message must be JSON-parseable.');
      }
      const subId = parsedMessage.id;
      if (parsedMessage.type !== SUBSCRIPTION_KEEPALIVE && !this.subscriptionHandlers[subId]) {
        this.unsubscribe(subId);
        return;
      }

      // console.log('MSG', JSON.stringify(parsedMessage, null, 2));
      switch (parsedMessage.type) {

        case SUBSCRIPTION_SUCCESS:
          delete this.waitingSubscriptions[subId];

          break;
        case SUBSCRIPTION_FAIL:
          if (this.subscriptionHandlers[subId]) {
            this.subscriptionHandlers[subId](this.formatErrors(parsedMessage.payload.errors), null);
          }
          delete this.subscriptionHandlers[subId];
          delete this.waitingSubscriptions[subId];

          break;
        case SUBSCRIPTION_DATA:
          if (parsedMessage.payload.data && !parsedMessage.payload.errors) {
              this.subscriptionHandlers[subId](null, parsedMessage.payload.data);
          } else {
            this.subscriptionHandlers[subId](this.formatErrors(parsedMessage.payload.errors), null);
          }
          break;

        case SUBSCRIPTION_KEEPALIVE:
          break;

        default:
          throw new Error('Invalid message type - must be of type `subscription_start`, `subscription_data` or `subscription_keepalive`.');
      }

    };
  }

  public subscribe(options: SubscriptionOptions, handler: (error: Error[], result?: any) => void) {
    const { query, variables, operationName, context } = options;

    if (!query) {
      throw new Error('Must provide `query` to subscribe.');
    }

    if (!handler) {
      throw new Error('Must provide `handler` to subscribe.');
    }

    if (
      !isString(query) ||
      ( operationName && !isString(operationName)) ||
      ( variables && !isObject(variables))
    ) {
      throw new Error('Incorrect option types to subscribe. `subscription` must be a string,' +
      '`operationName` must be a string, and `variables` must be an object.');
    }

      const subId = this.generateSubscriptionId();
      let message = Object.assign(options, {type: SUBSCRIPTION_START, id: subId});
      this.sendMessage(message);
      this.subscriptionHandlers[subId] = handler;
      this.waitingSubscriptions[subId] = true;
      setTimeout( () => {
        if (this.waitingSubscriptions[subId]){
          handler([new Error('Subscription timed out - no response from server')]);
          this.unsubscribe(subId);
        }
      }, this.subscriptionTimeout);
      return subId;
  }

  public unsubscribe(id: number) {
    delete this.subscriptionHandlers[id];
    let message = { id: id, type: SUBSCRIPTION_END};
    this.sendMessage(message);
  }

  public unsubscribeAll() {
    Object.keys(this.subscriptionHandlers).forEach( subId => {
      this.unsubscribe(parseInt(subId));
    });
  }

  // send message, or queue it if connection is not open
  private sendMessage(message: Object) {
    switch (this.client.readyState) {

      case this.client.OPEN:
        // TODO: throw error if message isn't json serializable?
        this.client.send(JSON.stringify(message));

        break;
      case this.client.CONNECTING:
        this.unsentMessagesQueue.push(message);

        break;
      case this.client.CLOSING:
      case this.client.CLOSED:
      default:
        throw new Error('Client is not connected to a websocket.');
    }
  }

  private generateSubscriptionId() {
    const id = this.maxId;
    this.maxId += 1;
    return id;
  }

  // ensure we have an array of errors
<<<<<<< HEAD
  private formatErrors(errors: Array<any>) {
    if (Array.isArray(errors)) {
      return errors;
    }
=======
  private formatErrors(errors: any) {
    if (Array.isArray(errors)) {
      return errors;
    }
    if (errors && errors.message) {
      return [errors];
    }
>>>>>>> f6ce85a9
    return [{ message: 'Unknown error' }];
  }
};<|MERGE_RESOLUTION|>--- conflicted
+++ resolved
@@ -168,12 +168,6 @@
   }
 
   // ensure we have an array of errors
-<<<<<<< HEAD
-  private formatErrors(errors: Array<any>) {
-    if (Array.isArray(errors)) {
-      return errors;
-    }
-=======
   private formatErrors(errors: any) {
     if (Array.isArray(errors)) {
       return errors;
@@ -181,7 +175,6 @@
     if (errors && errors.message) {
       return [errors];
     }
->>>>>>> f6ce85a9
     return [{ message: 'Unknown error' }];
   }
 };